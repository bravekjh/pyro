
Bernoulli
---------
.. automodule:: pyro.distributions.torch.bernoulli
    :members:
    :undoc-members:
    :show-inheritance:

Beta
----
.. automodule:: pyro.distributions.torch.beta
    :members:
    :undoc-members:
    :show-inheritance:

Binomial
---------
.. automodule:: pyro.distributions.torch.binomial
    :members:
    :undoc-members:
    :show-inheritance:

Categorical
-----------
.. automodule:: pyro.distributions.torch.categorical
    :members:
    :undoc-members:
    :show-inheritance:

Cauchy
------
.. automodule:: pyro.distributions.torch.cauchy
    :members:
    :undoc-members:
    :show-inheritance:

Delta
-----
.. automodule:: pyro.distributions.delta
    :members:
    :undoc-members:
    :show-inheritance:

<<<<<<< HEAD

Normal
----------
.. automodule:: pyro.distributions.normal
    :members:
    :undoc-members:
    :show-inheritance:

Empirical
-----------
.. automodule:: pyro.distributions.empirical
    :members:
    :undoc-members:
    :show-inheritance:

=======
>>>>>>> a139abfc
Exponential
-----------
.. automodule:: pyro.distributions.torch.exponential
    :members:
    :undoc-members:
    :show-inheritance:

Gamma
-----
.. automodule:: pyro.distributions.torch.gamma
    :members:
    :undoc-members:
    :show-inheritance:

LogNormal
---------
.. automodule:: pyro.distributions.torch.log_normal
    :members:
    :undoc-members:
    :show-inheritance:

Multinomial
-----------
.. automodule:: pyro.distributions.torch.multinomial
    :members:
    :undoc-members:
    :show-inheritance:

MultivariateNormal
------------------
.. automodule:: pyro.distributions.torch.multivariate_normal
    :members:
    :undoc-members:
    :show-inheritance:

Normal
----------
.. automodule:: pyro.distributions.torch.normal
    :members:
    :undoc-members:
    :show-inheritance:

OneHotCategorical
-----------------
.. automodule:: pyro.distributions.torch.one_hot_categorical
    :members:
    :undoc-members:
    :show-inheritance:

Poisson
--------
.. automodule:: pyro.distributions.torch.poisson
    :members:
    :undoc-members:
    :show-inheritance:

SparseMultivariateNormal
------------------------
.. automodule:: pyro.distributions.torch.sparse_multivariate_normal
    :members:
    :undoc-members:
    :show-inheritance:

Uniform
-------
.. automodule:: pyro.distributions.torch.uniform
    :members:
    :undoc-members:
    :show-inheritance:
<|MERGE_RESOLUTION|>--- conflicted
+++ resolved
@@ -41,15 +41,6 @@
     :undoc-members:
     :show-inheritance:
 
-<<<<<<< HEAD
-
-Normal
-----------
-.. automodule:: pyro.distributions.normal
-    :members:
-    :undoc-members:
-    :show-inheritance:
-
 Empirical
 -----------
 .. automodule:: pyro.distributions.empirical
@@ -57,8 +48,6 @@
     :undoc-members:
     :show-inheritance:
 
-=======
->>>>>>> a139abfc
 Exponential
 -----------
 .. automodule:: pyro.distributions.torch.exponential

--- conflicted
+++ resolved
@@ -85,7 +85,6 @@
     return tuple(reversed(reversed_shape))
 
 
-<<<<<<< HEAD
 def sum_rightmost(value, dim):
     """
     Sum out ``dim`` many rightmost dimensions of a given tensor.
@@ -98,70 +97,7 @@
     return value.contiguous().view(value.shape[:-dim] + (-1,)).sum(-1)
 
 
-def log_gamma(xx):
-    gamma_coeff = [
-        76.18009172947146,
-        -86.50532032941677,
-        24.01409824083091,
-        -1.231739572450155,
-        0.1208650973866179e-2,
-        -0.5395239384953e-5,
-    ]
-    magic1 = 1.000000000190015
-    magic2 = 2.5066282746310005
-    x = xx - 1.0
-    t = x + 5.5
-    t = t - (x + 0.5) * torch.log(t)
-    ser = torch_ones_like(x) * magic1
-    for c in gamma_coeff:
-        x = x + 1.0
-        ser = ser + torch.pow(x / c, -1)
-    return torch.log(ser * magic2) - t
-
-
-def log_beta(t):
-    """
-    Computes log Beta function.
-
-    :param t:
-    :type t: torch.autograd.Variable of dimension 1 or 2
-    :rtype: torch.autograd.Variable of float (if t.dim() == 1) or torch.Tensor (if t.dim() == 2)
-    """
-    assert t.dim() in (1, 2)
-    if t.dim() == 1:
-        numer = torch.sum(log_gamma(t))
-        denom = log_gamma(torch.sum(t))
-    else:
-        numer = torch.sum(log_gamma(t), 1)
-        denom = log_gamma(torch.sum(t, 1))
-    return numer - denom
-
-
-def move_to_same_host_as(source, destin):
-    """
-    Returns source or a copy of `source` such that `source.is_cuda == `destin.is_cuda`.
-    """
-    return source.cuda(destin.get_device()) if destin.is_cuda else source.cpu()
-
-
-def torch_zeros_like(x):
-    """
-    Polyfill for `torch.zeros_like()`.
-    """
-    # Work around https://github.com/pytorch/pytorch/issues/2906
-    if isinstance(x, Variable):
-        return Variable(torch_zeros_like(x.data))
-    # Support Pytorch before https://github.com/pytorch/pytorch/pull/2489
-    try:
-        return torch.zeros_like(x)
-    except AttributeError:
-        return torch.zeros(x.size()).type_as(x)
-
-
-def torch_ones_like(x):
-=======
 def scale_tensor(tensor, scale):
->>>>>>> f9500d4e
     """
     Safely scale a tensor without increasing its ``.size()``.
     """
